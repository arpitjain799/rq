--- conflicted
+++ resolved
@@ -17,12 +17,7 @@
 
 
 def get_dependencies():
-<<<<<<< HEAD
     deps = ['redis >= 2.4.13', 'times']
-    deps += ['logbook']  # should be soft dependency?
-=======
-    deps = ['redis >= 2.4.0', 'times']
->>>>>>> 37b3bb4b
     if sys.version_info < (2, 7) or \
             (sys.version_info >= (3, 0) and sys.version_info < (3, 1)):
         deps += ['importlib']
