import logging
import os
import signal
import time
import traceback
from datetime import datetime
from enum import Enum
from multiprocessing import Process
from typing import List

from redis import ConnectionPool, Redis, SSLConnection, UnixDomainSocketConnection

from .connections import parse_connection
from .defaults import DEFAULT_LOGGING_DATE_FORMAT, DEFAULT_LOGGING_FORMAT, DEFAULT_SCHEDULER_FALLBACK_PERIOD
from .job import Job
from .logutils import setup_loghandlers
from .queue import Queue
from .registry import ScheduledJobRegistry
from .serializers import resolve_serializer
from .utils import current_timestamp, parse_names

SCHEDULER_KEY_TEMPLATE = 'rq:scheduler:%s'
SCHEDULER_LOCKING_KEY_TEMPLATE = 'rq:scheduler-lock:%s'


class SchedulerStatus(str, Enum):
    STARTED = 'started'
    WORKING = 'working'
    STOPPED = 'stopped'


class RQScheduler:
    # STARTED: scheduler has been started but sleeping
    # WORKING: scheduler is in the midst of scheduling jobs
    # STOPPED: scheduler is in stopped condition

    Status = SchedulerStatus

    def __init__(
        self,
        queues,
<<<<<<< HEAD
        connection,
=======
        connection: Redis,
>>>>>>> 77e926c4
        interval=1,
        logging_level=logging.INFO,
        date_format=DEFAULT_LOGGING_DATE_FORMAT,
        log_format=DEFAULT_LOGGING_FORMAT,
        serializer=None,
    ):
        self._queue_names = set(parse_names(queues))
        self._acquired_locks = set()
        self._scheduled_job_registries = []
        self.lock_acquisition_time = None
<<<<<<< HEAD

        # Copy the connection kwargs before mutating them in order to not change the arguments
        # used by the current connection pool to create new connections
        self._connection_kwargs = connection.connection_pool.connection_kwargs.copy()
        # Redis does not accept parser_class argument which is sometimes present
        # on connection_pool kwargs, for example when hiredis is used
        self._connection_kwargs.pop('parser_class', None)
        self._connection_class = connection.__class__  # client
        connection_class = connection.connection_pool.connection_class
        if issubclass(connection_class, SSLConnection):
            self._connection_kwargs['ssl'] = True
        if issubclass(connection_class, UnixDomainSocketConnection):
            # The connection keyword arguments are obtained from
            # `UnixDomainSocketConnection`, which expects `path`, but passed to
            # `redis.client.Redis`, which expects `unix_socket_path`, renaming
            # the key is necessary.
            # `path` is not left in the dictionary as that keyword argument is
            # not expected by `redis.client.Redis` and would raise an exception.
            self._connection_kwargs['unix_socket_path'] = self._connection_kwargs.pop('path')
=======
        (
            self._connection_class,
            self._connection_pool_class,
            self._connection_kwargs,
        ) = parse_connection(connection)
>>>>>>> 77e926c4
        self.serializer = resolve_serializer(serializer)

        self._connection = None
        self.interval = interval
        self._stop_requested = False
        self._status = self.Status.STOPPED
        self._process = None
        self.log = logging.getLogger(__name__)
        setup_loghandlers(
            level=logging_level,
            name=__name__,
            log_format=log_format,
            date_format=date_format,
        )

    @property
    def connection(self):
        if self._connection:
            return self._connection
        self._connection = self._connection_class(
            connection_pool=ConnectionPool(
                connection_class=self._connection_pool_class,
                **self._connection_kwargs
            )
        )
        return self._connection

    @property
    def acquired_locks(self):
        return self._acquired_locks

    @property
    def status(self):
        return self._status

    @property
    def should_reacquire_locks(self):
        """Returns True if lock_acquisition_time is longer than 10 minutes ago"""
        if self._queue_names == self.acquired_locks:
            return False
        if not self.lock_acquisition_time:
            return True
        return (datetime.now() - self.lock_acquisition_time).total_seconds() > DEFAULT_SCHEDULER_FALLBACK_PERIOD

    def acquire_locks(self, auto_start=False):
        """Returns names of queue it successfully acquires lock on"""
        successful_locks = set()
        pid = os.getpid()
        self.log.debug('Trying to acquire locks for %s', ', '.join(self._queue_names))
        for name in self._queue_names:
            if self.connection.set(self.get_locking_key(name), pid, nx=True, ex=self.interval + 60):
                successful_locks.add(name)

        # Always reset _scheduled_job_registries when acquiring locks
        self._scheduled_job_registries = []
        self._acquired_locks = self._acquired_locks.union(successful_locks)
        self.lock_acquisition_time = datetime.now()

        # If auto_start is requested and scheduler is not started,
        # run self.start()
        if self._acquired_locks and auto_start:
            if not self._process or not self._process.is_alive():
                self.start()

        return successful_locks

    def prepare_registries(self, queue_names: str = None):
        """Prepare scheduled job registries for use"""
        self._scheduled_job_registries = []
        if not queue_names:
            queue_names = self._acquired_locks
        for name in queue_names:
            self._scheduled_job_registries.append(
                ScheduledJobRegistry(name, connection=self.connection, serializer=self.serializer)
            )

    @classmethod
    def get_locking_key(cls, name: str):
        """Returns scheduler key for a given queue name"""
        return SCHEDULER_LOCKING_KEY_TEMPLATE % name

    def enqueue_scheduled_jobs(self):
        """Enqueue jobs whose timestamp is in the past"""
        self._status = self.Status.WORKING

        if not self._scheduled_job_registries and self._acquired_locks:
            self.prepare_registries()

        for registry in self._scheduled_job_registries:
            timestamp = current_timestamp()

            # TODO: try to use Lua script to make get_jobs_to_schedule()
            # and remove_jobs() atomic
            job_ids = registry.get_jobs_to_schedule(timestamp)

            if not job_ids:
                continue

            queue = Queue(registry.name, connection=self.connection, serializer=self.serializer)

            with self.connection.pipeline() as pipeline:
                jobs = Job.fetch_many(job_ids, connection=self.connection, serializer=self.serializer)
                for job in jobs:
                    if job is not None:
                        queue._enqueue_job(job, pipeline=pipeline, at_front=bool(job.enqueue_at_front))
                        registry.remove(job, pipeline=pipeline)
                pipeline.execute()
        self._status = self.Status.STARTED

    def _install_signal_handlers(self):
        """Installs signal handlers for handling SIGINT and SIGTERM
        gracefully.
        """
        signal.signal(signal.SIGINT, self.request_stop)
        signal.signal(signal.SIGTERM, self.request_stop)

    def request_stop(self, signum=None, frame=None):
        """Toggle self._stop_requested that's checked on every loop"""
        self._stop_requested = True

    def heartbeat(self):
        """Updates the TTL on scheduler keys and the locks"""
        self.log.debug('Scheduler sending heartbeat to %s', ', '.join(self.acquired_locks))
        if len(self._queue_names) > 1:
            with self.connection.pipeline() as pipeline:
                for name in self._acquired_locks:
                    key = self.get_locking_key(name)
                    pipeline.expire(key, self.interval + 60)
                pipeline.execute()
        else:
            key = self.get_locking_key(next(iter(self._queue_names)))
            self.connection.expire(key, self.interval + 60)

    def stop(self):
        self.log.info('Scheduler stopping, releasing locks for %s...', ', '.join(self._queue_names))
        self.release_locks()
        self._status = self.Status.STOPPED

    def release_locks(self):
        """Release acquired locks"""
        keys = [self.get_locking_key(name) for name in self._queue_names]
        self.connection.delete(*keys)
        self._acquired_locks = set()

    def start(self):
        self._status = self.Status.STARTED
        # Redis instance can't be pickled across processes so we need to
        # clean this up before forking
        self._connection = None
        self._process = Process(target=run, args=(self,), name='Scheduler')
        self._process.start()
        return self._process

    def work(self):
        self._install_signal_handlers()

        while True:
            if self._stop_requested:
                self.stop()
                break

            if self.should_reacquire_locks:
                self.acquire_locks()

            self.enqueue_scheduled_jobs()
            self.heartbeat()
            time.sleep(self.interval)


def run(scheduler):
    scheduler.log.info('Scheduler for %s started with PID %s', ', '.join(scheduler._queue_names), os.getpid())
    try:
        scheduler.work()
    except:  # noqa
        scheduler.log.error('Scheduler [PID %s] raised an exception.\n%s', os.getpid(), traceback.format_exc())
        raise
    scheduler.log.info('Scheduler with PID %d has stopped', os.getpid())<|MERGE_RESOLUTION|>--- conflicted
+++ resolved
@@ -6,7 +6,7 @@
 from datetime import datetime
 from enum import Enum
 from multiprocessing import Process
-from typing import List
+from typing import List, Set
 
 from redis import ConnectionPool, Redis, SSLConnection, UnixDomainSocketConnection
 
@@ -39,11 +39,7 @@
     def __init__(
         self,
         queues,
-<<<<<<< HEAD
-        connection,
-=======
         connection: Redis,
->>>>>>> 77e926c4
         interval=1,
         logging_level=logging.INFO,
         date_format=DEFAULT_LOGGING_DATE_FORMAT,
@@ -51,36 +47,10 @@
         serializer=None,
     ):
         self._queue_names = set(parse_names(queues))
-        self._acquired_locks = set()
-        self._scheduled_job_registries = []
+        self._acquired_locks: Set[str] = set()
+        self._scheduled_job_registries: List[ScheduledJobRegistry] = []
         self.lock_acquisition_time = None
-<<<<<<< HEAD
-
-        # Copy the connection kwargs before mutating them in order to not change the arguments
-        # used by the current connection pool to create new connections
-        self._connection_kwargs = connection.connection_pool.connection_kwargs.copy()
-        # Redis does not accept parser_class argument which is sometimes present
-        # on connection_pool kwargs, for example when hiredis is used
-        self._connection_kwargs.pop('parser_class', None)
-        self._connection_class = connection.__class__  # client
-        connection_class = connection.connection_pool.connection_class
-        if issubclass(connection_class, SSLConnection):
-            self._connection_kwargs['ssl'] = True
-        if issubclass(connection_class, UnixDomainSocketConnection):
-            # The connection keyword arguments are obtained from
-            # `UnixDomainSocketConnection`, which expects `path`, but passed to
-            # `redis.client.Redis`, which expects `unix_socket_path`, renaming
-            # the key is necessary.
-            # `path` is not left in the dictionary as that keyword argument is
-            # not expected by `redis.client.Redis` and would raise an exception.
-            self._connection_kwargs['unix_socket_path'] = self._connection_kwargs.pop('path')
-=======
-        (
-            self._connection_class,
-            self._connection_pool_class,
-            self._connection_kwargs,
-        ) = parse_connection(connection)
->>>>>>> 77e926c4
+        self._connection_class, self._pool_class, self._connection_kwargs = parse_connection(connection)
         self.serializer = resolve_serializer(serializer)
 
         self._connection = None
@@ -101,10 +71,7 @@
         if self._connection:
             return self._connection
         self._connection = self._connection_class(
-            connection_pool=ConnectionPool(
-                connection_class=self._connection_pool_class,
-                **self._connection_kwargs
-            )
+            connection_pool=ConnectionPool(connection_class=self._pool_class, **self._connection_kwargs)
         )
         return self._connection
 
