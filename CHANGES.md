--- conflicted
+++ resolved
@@ -1,4 +1,3 @@
-<<<<<<< HEAD
 ### 0.4.0
 (not released yet)
 
@@ -18,13 +17,13 @@
   should avoid name clashes for concurrent compact actions.
 
 - Fix: `Queue.empty()` now correctly deletes job hashes from Redis.
-=======
+
+
 ### 0.3.13
 (December 17th, 2013)
 
 - Bug fix where the worker crashes on jobs that have their timeout explicitly
   removed.  Thanks for reporting, @algrs.
->>>>>>> aa552321
 
 
 ### 0.3.12
